--- conflicted
+++ resolved
@@ -26,14 +26,9 @@
 
 @dataclass
 class Config:
-<<<<<<< HEAD
-    transcription_models: TranscriptionModels
-    whisper_settings: dict[str, Any]
-    étoile_settings: ÉtoileSettings
-=======
     model: WhisperModel
     whisper: dict[str, Any]
->>>>>>> 6e464020
+    étoile_settings: ÉtoileSettings
     ui_themes: UIThemes
 
     @classmethod
@@ -41,18 +36,9 @@
         with open(path) as f:
             data = yaml.safe_load(f)
 
-<<<<<<< HEAD
-        return cls(
-            TranscriptionModels(**data["transcription_models"]),
-            data["whisper_settings"],
-            ÉtoileSettings(**data["étoile_settings"]),
-            UIThemes(**data["ui_themes"])
-        )
-=======
         ws: dict[str, Any] = data["whisper_settings"]
         model_config = WhisperModel(name=ws.pop("model"), device=ws.pop("device"))
-        return cls(model_config, ws, UIThemes(**data["ui_themes"]))
->>>>>>> 6e464020
+        return cls(model_config, ws, ÉtoileSettings(**data["étoile_settings"]), UIThemes(**data["ui_themes"]))
 
 
 CONFIG = Config.load()