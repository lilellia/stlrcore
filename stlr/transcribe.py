--- conflicted
+++ resolved
@@ -1,24 +1,14 @@
-<<<<<<< HEAD
 import csv
-=======
->>>>>>> 6e464020
 from dataclasses import asdict, dataclass
 from more_itertools import windowed
 import json
 from pathlib import Path
 from tabulate import tabulate
-<<<<<<< HEAD
 from typing import Any, Iterable, Iterator, Literal
-import whisper_timestamped as whisper
-
-from stlr.config import CONFIG
-from stlr.utils import seconds_to_hms
-=======
-from typing import Any, Iterable, Iterator
 
 from stlr.config import CONFIG
 from stlr.models import ModelManager
->>>>>>> 6e464020
+from stlr.utils import seconds_to_hms
 
 WHISPER_MODEL = CONFIG.model.name
 WHISPER_DEVICE = CONFIG.model.device
@@ -59,12 +49,7 @@
     def from_json(cls, filepath: Path):
         data = json.loads(filepath.read_text())
         return cls.from_dict(data)
-<<<<<<< HEAD
 
-=======
-        
-    
->>>>>>> 6e464020
     @classmethod
     def from_audio(cls, audio_file: Path | str, model_name: str = WHISPER_MODEL, device: str | None = WHISPER_DEVICE):
         """Create a transcription from an audio file using whisper."""
@@ -130,18 +115,13 @@
 
         return tabulate(data, headers=["Word", "Start", "End", "Duration", "Confidence"], tablefmt=tablefmt)
 
-<<<<<<< HEAD
     def _export_json(self, filepath: Path) -> None:
-=======
-    def export(self, filepath: Path) -> None:
->>>>>>> 6e464020
         """Export this transcription to file (.json)"""
         data = {
             "model": self.model,
             "text": str(self),
             "words": [asdict(word) for word in self]
         }
-<<<<<<< HEAD
         filepath.write_text(json.dumps(data, indent=4))
 
     def _export_tsv(self, filepath: Path) -> None:
@@ -164,7 +144,4 @@
             "tsv": self._export_tsv
         }
 
-        export_modes[mode](filepath)
-=======
-        filepath.write_text(json.dumps(data, indent=4))
->>>>>>> 6e464020
+        export_modes[mode](filepath)