--- conflicted
+++ resolved
@@ -5,11 +5,7 @@
     #   openai-whisper
     #   whisper-timestamped
     #   stable-whisper
-<<<<<<< HEAD
-    library: stable-whisper
-=======
     library: whisper-timestamped
->>>>>>> 717aea94
 
     # should be one of:
     #   null  (will use GPU if available)
